//! Common Metadata Smart Contract.
use alloc::string::String;

<<<<<<< HEAD
use stylus_proc::{public, sol_storage};
=======
use stylus_sdk::stylus_proc::{public, sol_storage};
>>>>>>> dce09d35

sol_storage! {
    /// Metadata of the token.
    pub struct Metadata {
        /// Token name.
        string _name;
        /// Token symbol.
        string _symbol;
    }
}

#[public]
impl Metadata {
    /// Returns the name of the token.
    ///
    /// # Arguments
    ///
    /// * `&self` - Read access to the contract's state.
    pub fn name(&self) -> String {
        self._name.get_string()
    }

    /// Returns the symbol of the token, usually a shorter version of the name.
    ///
    /// # Arguments
    ///
    /// * `&self` - Read access to the contract's state.
    pub fn symbol(&self) -> String {
        self._symbol.get_string()
    }
}<|MERGE_RESOLUTION|>--- conflicted
+++ resolved
@@ -1,11 +1,7 @@
 //! Common Metadata Smart Contract.
 use alloc::string::String;
 
-<<<<<<< HEAD
-use stylus_proc::{public, sol_storage};
-=======
 use stylus_sdk::stylus_proc::{public, sol_storage};
->>>>>>> dce09d35
 
 sol_storage! {
     /// Metadata of the token.
